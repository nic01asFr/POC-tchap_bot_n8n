version: "3.8"

services:
  app:
    image: albert/tchapbot
    build:
      context: .
      dockerfile: Dockerfile
    command: python3 .
    environment:
      - VERBOSE=true
      - SYSTEMD_LOGGING=True
<<<<<<< HEAD
      - MATRIX_HOME_SERVER=${MATRIX_HOME_SERVER}
      - MATRIX_BOT_USERNAME=${MATRIX_BOT_USERNAME}
      - MATRIX_BOT_PASSWORD=${MATRIX_BOT_PASSWORD}
      - SESSION_PATH=/data/session.txt
      - GROUPS_USED=["basic", "albert"]
      - USER_ALLOWED_DOMAINS=${USER_ALLOWED_DOMAINS}
      - SALT=${salt}
      - ALBERT_API_URL=${ALBERT_API_URL}
      - ALBERT_API_TOKEN=${ALBERT_API_TOKEN}
      - ALBERT_API_MODEL_NAME=${ALBERT_API_MODEL_NAME}
=======
      - matrix_home_server=${MATRIX_HOME_SERVER}
      - matrix_bot_username=${MATRIX_BOT_USERNAME}
      - matrix_bot_password=${MATRIX_BOT_PASSWORD}
      - errors_room_id=${ERRORS_ROOM_ID}
      - session_path=/data/session.txt
      - groups_used=["basic", "albert"]
      - user_allowed_domains=${USER_ALLOWED_DOMAINS}
      - salt=${SALT}
      - albert_api_url=${ALBERT_API_URL}
      - albert_api_token=${ALBERT_API_TOKEN}
      - albert_api_model_name=${ALBERT_API_MODEL_NAME}
>>>>>>> 3877459e
    ports:
      - 443:443
      - 80:80
    volumes:
      - /data/tchapbot:/data
    restart: always<|MERGE_RESOLUTION|>--- conflicted
+++ resolved
@@ -10,10 +10,10 @@
     environment:
       - VERBOSE=true
       - SYSTEMD_LOGGING=True
-<<<<<<< HEAD
       - MATRIX_HOME_SERVER=${MATRIX_HOME_SERVER}
       - MATRIX_BOT_USERNAME=${MATRIX_BOT_USERNAME}
       - MATRIX_BOT_PASSWORD=${MATRIX_BOT_PASSWORD}
+      - ERRORS_ROOM_ID=${ERRORS_ROOM_ID}
       - SESSION_PATH=/data/session.txt
       - GROUPS_USED=["basic", "albert"]
       - USER_ALLOWED_DOMAINS=${USER_ALLOWED_DOMAINS}
@@ -21,19 +21,6 @@
       - ALBERT_API_URL=${ALBERT_API_URL}
       - ALBERT_API_TOKEN=${ALBERT_API_TOKEN}
       - ALBERT_API_MODEL_NAME=${ALBERT_API_MODEL_NAME}
-=======
-      - matrix_home_server=${MATRIX_HOME_SERVER}
-      - matrix_bot_username=${MATRIX_BOT_USERNAME}
-      - matrix_bot_password=${MATRIX_BOT_PASSWORD}
-      - errors_room_id=${ERRORS_ROOM_ID}
-      - session_path=/data/session.txt
-      - groups_used=["basic", "albert"]
-      - user_allowed_domains=${USER_ALLOWED_DOMAINS}
-      - salt=${SALT}
-      - albert_api_url=${ALBERT_API_URL}
-      - albert_api_token=${ALBERT_API_TOKEN}
-      - albert_api_model_name=${ALBERT_API_MODEL_NAME}
->>>>>>> 3877459e
     ports:
       - 443:443
       - 80:80
