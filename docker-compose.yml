version: "3.8"

services:
  app:
    image: albert/tchapbot
    build:
      context: .
      dockerfile: Dockerfile
    command: python3 .
    environment:
      - VERBOSE=true
      - SYSTEMD_LOGGING=True
      - matrix_home_server=${MATRIX_HOME_SERVER}
      - matrix_bot_username=${MATRIX_BOT_USERNAME}
      - matrix_bot_password=${MATRIX_BOT_PASSWORD}
      - errors_room_id=${ERRORS_ROOM_ID}
      - session_path=/data/session.txt
      - groups_used=["basic", "albert"]
<<<<<<< HEAD
      - users_allowed_domains=${USER_ALLOWED_DOMAINS}
=======
      - user_allowed_domains=${USER_ALLOWED_DOMAINS}
>>>>>>> e5c22f2b
      - salt=${SALT}
      - albert_api_url=${ALBERT_API_URL}
      - albert_api_token=${ALBERT_API_TOKEN}
      - albert_api_model_name=${ALBERT_API_MODEL_NAME}
    ports:
      - 443:443
      - 80:80
    volumes:
      - /data/tchapbot:/data
    restart: always<|MERGE_RESOLUTION|>--- conflicted
+++ resolved
@@ -16,11 +16,7 @@
       - errors_room_id=${ERRORS_ROOM_ID}
       - session_path=/data/session.txt
       - groups_used=["basic", "albert"]
-<<<<<<< HEAD
-      - users_allowed_domains=${USER_ALLOWED_DOMAINS}
-=======
       - user_allowed_domains=${USER_ALLOWED_DOMAINS}
->>>>>>> e5c22f2b
       - salt=${SALT}
       - albert_api_url=${ALBERT_API_URL}
       - albert_api_token=${ALBERT_API_TOKEN}
