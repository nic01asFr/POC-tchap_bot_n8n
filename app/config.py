--- conflicted
+++ resolved
@@ -37,17 +37,12 @@
     errors_room_id: str | None = Field(None, description="Room ID to send errors to")
     groups_used: list[str] = Field(["basic"], description="List of commands groups to use")
     albert_api_url: str = Field("http://localhost:8090/api/v2", description="Albert API base URL")
-<<<<<<< HEAD
     albert_api_token: str = Field("", description="Albert API Token")
-    users_allowed_domains: list[str] = Field(
-=======
-    albert_api_token: str = Field("", description="Albert API TOKEN")
     albert_api_model_name: str = Field(
         "AgentPublic/albertlight-7b",
         description="Albert model name to use (see Albert models hub on HuggingFace)",
     )
     user_allowed_domains: list[str] = Field(
->>>>>>> e5c22f2b
         [], description="List of allowed Tchap users email domains allowed to use Albert Tchap bot"
     )
 
