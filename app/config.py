--- conflicted
+++ resolved
@@ -37,14 +37,10 @@
     errors_room_id: str | None = Field(None, description="Room ID to send errors to")
     groups_used: list[str] = Field(["basic"], description="List of commands groups to use")
     albert_api_url: str = Field("http://localhost:8090/api/v2", description="Albert API base URL")
-<<<<<<< HEAD
     albert_api_token: str = Field("", description="Albert API Token")
-=======
-    albert_api_token: str = Field("", description="Albert API TOKEN")
     users_allowed_domains: list[str] = Field(
         [], description="List of allowed Tchap users email domains allowed to use Albert Tchap bot"
     )
->>>>>>> b046d3f6
 
     # Conversational settings
     with_history: bool = Field(True, description="Conversational mode")
