# SPDX-FileCopyrightText: 2021 - 2022 Isaac Beverly <https://github.com/imbev>
# SPDX-FileCopyrightText: 2023 Pôle d'Expertise de la Régulation Numérique <contact.peren@finances.gouv.fr>
# SPDX-FileCopyrightText: 2024 Etalab <etalab@modernisation.gouv.fr>
#
# SPDX-License-Identifier: MIT
from dataclasses import dataclass

<<<<<<< HEAD
from config import config
=======
from config import env_config
>>>>>>> e5c22f2b
from nio import Event, MatrixRoom, RoomMessageText

from .client import MatrixClient
from .config import logger
from .room_utils import room_is_direct_message


class EventNotConcerned(Exception):
    """Exception to say that the current event is not concerned by this parser"""


@dataclass
class EventParser:
    """
    Parse the current event for the callbacks.
    Many useful methods that raises a EventNotConcerned when the action do not concern the current event
    """

    room: MatrixRoom
    event: Event
    matrix_client: MatrixClient
    log_usage: bool = False

    @property
    def sender(self) -> str:
        return self.event.sender

    def is_from_userid(self, userid: str) -> bool:
        return self.sender_id() == userid

    def is_from_this_bot(self) -> bool:
        return self.is_from_userid(self.matrix_client.user_id)

    def is_sender_allowed(self) -> bool:
<<<<<<< HEAD
        return self.sender_domain() in config.users_allowed_domains
=======
        return self.sender_domain() in env_config.user_allowed_domains
>>>>>>> e5c22f2b

    def room_is_direct_message(self) -> bool:
        return room_is_direct_message(self.room)

    def sender_id(self) -> str:
        return self.event.sender

    def sender_username(self) -> str:
        return self.room.users[self.event.sender].name

    def sender_domain(self) -> str:
        """
        Sender IDs are formatted like this: "@<mail_username>-<mail_domain>:<matrix_server>
        e.g. @john-doe-ministere_example.gouv.fr:agent.ministere_example.tchap.gouv.fr
        """
        return self.event.sender.split(":")[0].split("-")[-1]

    def do_not_accept_own_message(self) -> None:
        """
        :raise EventNotConcerned: if the message is written by the bot.
        """
        if self.is_from_this_bot():
            raise EventNotConcerned

    def only_on_direct_message(self) -> None:
        """
        :raise EventNotConcerned: if the room is a not a direct message room.
        """
        if not self.room_is_direct_message():
            raise EventNotConcerned

    def only_on_salons(self) -> None:
        """
        :raise EventNotConcerned: if the room is a direct message room.
        """
        if self.room_is_direct_message():
            raise EventNotConcerned

    def only_on_join(self) -> None:
        """
        :raise EventNotConcerned: if the event is not a join event (the bot has been invited)
        """
        if not self.event.source.get("content", {}).get("membership") == "invite":
            raise EventNotConcerned

    async def only_allowed_sender(self) -> None:
        """
        :raise EventNotConcerned: if the sender is not allowed to send messages
        """
        if not self.is_sender_allowed():
            await self.matrix_client.send_markdown_message(
                self.room.room_id,
                "Albert n'est pas encore disponible pour votre domaine. Merci de rester en contact, il sera disponible après un bêta test !",
            )
            raise EventNotConcerned


class MessageEventParser(EventParser):
    event: RoomMessageText

    def _command(self, command: str, prefix: str, body=None, command_name: str = "") -> str:
        command_prefix = f"{prefix}{command}"
        if body.split()[0] != command_prefix:
            raise EventNotConcerned
        command_payload = body.removeprefix(command_prefix)
        if self.log_usage:
            logger.info(
                "Handling command", command=command_name or command, command_payload=command_payload
            )
        return command_payload

    def command(self, command: str, prefix: str, command_name: str = "") -> str:
        """
        if the event is concerned by the command, returns the text after the command. Raise EventNotConcerned otherwise

        :param command: the command that is to be recognized.
        :param prefix: the prefix for this command (default is !).
        :param command_name: name of the command, for logging purposes.
        :return: the text after the command
        :raise EventNotConcerned: if the current event is not concerned by the command.
        """
        return self._command(
            command=command, prefix=prefix, command_name=command_name, body=self.event.body
        )

    async def hl(self, consider_hl_when_direct_message=True) -> str:
        """
        if the event is a hl (highlight, i.e begins with the name of the bot),
        returns the text after the hl. Raise EventNotConcerned otherwise

        :param consider_hl_when_direct_message: if True, consider a direct message as an highlight.
        :return: the text after the highlight
        :raise EventNotConcerned: if the current event is not concerned by the command.
        """
        display_name = await self.matrix_client.get_display_name()
        if consider_hl_when_direct_message and self.room_is_direct_message():
            return self._command(
                "",
                prefix="",
                body=self.event.body.removeprefix(display_name).removeprefix(": "),
                command_name="mention",
            )
        return self.command(display_name, prefix="", command_name="mention").removeprefix(": ")<|MERGE_RESOLUTION|>--- conflicted
+++ resolved
@@ -5,11 +5,7 @@
 # SPDX-License-Identifier: MIT
 from dataclasses import dataclass
 
-<<<<<<< HEAD
-from config import config
-=======
 from config import env_config
->>>>>>> e5c22f2b
 from nio import Event, MatrixRoom, RoomMessageText
 
 from .client import MatrixClient
@@ -44,11 +40,7 @@
         return self.is_from_userid(self.matrix_client.user_id)
 
     def is_sender_allowed(self) -> bool:
-<<<<<<< HEAD
-        return self.sender_domain() in config.users_allowed_domains
-=======
         return self.sender_domain() in env_config.user_allowed_domains
->>>>>>> e5c22f2b
 
     def room_is_direct_message(self) -> bool:
         return room_is_direct_message(self.room)
